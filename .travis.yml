--- conflicted
+++ resolved
@@ -5,16 +5,10 @@
   - pip install -r requirements.txt
   - pip install pycodestyle
   - pip install termcolor
+  - pip install .
 script:
-  - pip install .
-<<<<<<< HEAD
   - cd rss_reader
   - nosetests --cover-branches --with-coverage --cover-min-percentage=50 --cover-package=rss_reader
-  - pycodestyle --max-line-length=120
-  - cd ..
-=======
-  - nosetests --cover-branches --with-coverage --cover-min-percentage=50 .
   - pycodestyle --max-line-length=120 .
   - python ./../rss_reader_checker.py
   - cd -
->>>>>>> 0027f8e3
